/*
 * geoptimiser.c
 *
 * Refine detector geometry
 *
 * Copyright © 2014-2016 Deutsches Elektronen-Synchrotron DESY,
 *                       a research centre of the Helmholtz Association.
 *
 * Authors:
 *   2014-2015 Oleksandr Yefanov
 *   2014-2015 Valerio Mariani
 *   2014-2016 Thomas White <taw@physics.org>
 *
 * This file is part of CrystFEL.
 *
 * CrystFEL is free software: you can redistribute it and/or modify
 * it under the terms of the GNU General Public License as published by
 * the Free Software Foundation, either version 3 of the License, or
 * (at your option) any later version.
 *
 * CrystFEL is distributed in the hope that it will be useful,
 * but WITHOUT ANY WARRANTY; without even the implied warranty of
 * MERCHANTABILITY or FITNESS FOR A PARTICULAR PURPOSE.  See the
 * GNU General Public License for more details.
 *
 * You should have received a copy of the GNU General Public License
 * along with CrystFEL.  If not, see <http://www.gnu.org/licenses/>.
 *
 */
#ifdef HAVE_CONFIG_H
#include <config.h>
#endif

#include <stdlib.h>
#include <stdio.h>
#include <string.h>
#include <getopt.h>
#include <math.h>
#include <ctype.h>
#include <time.h>
#include <float.h>
#include <assert.h>
#include <gsl/gsl_statistics_double.h>
#include <gsl/gsl_sort.h>

#ifdef HAVE_CAIRO
#ifdef HAVE_GDK
#ifdef HAVE_GDKPIXBUF
#include <cairo.h>
#include <gdk-pixbuf/gdk-pixbuf.h>
#include <gdk/gdk.h>
#define CAN_SAVE_TO_PNG
#endif /* HAVE_GDKPIXBUF */
#endif /* HAVE_GDK */
#endif /* HAVE_CAIRO */

#include "detector.h"
#include "stream.h"
#include "crystal.h"
#include "image.h"
#include "utils.h"
#include "render.h"

#include "hdfsee-render.h"

struct imagefeature;

static void show_help(const char *s)
{
	printf("Syntax: %s -i input.stream -g input.geom -o refined.geom "
	       "-c connected_rgcollection -q quadrant_rgcollection [options]\n",
	       s);
	printf(
"Refines detector geometry.\n"
"\n"
"  -h, --help                                   Display this help message.\n"
"\n"
"      --version                                Print CrystFEL version number and\n"
"                                                exit.\n"
"  -i, --input=<filename>                       Specify stream file to be used for \n"
"                                                geometry optimization.\n"
"  -g. --geometry=<file>                        Get detector geometry from file.\n"
"  -o, --output=<filename>                      Output stream.\n"
"  -q, --quadrants=<rg_coll>                    Rigid group collection for quadrants.\n"
"  -c, --connected=<rg_coll>                    Rigid group collection for connected\n"
"                                                ASICs.\n"
"      --no-error-maps                          Do not generate error map PNGs.\n"
"      --stretch-map                            Generate stretch map PNG (panels distance).\n"
"  -x, --min-num-peaks-per-pixel=<num>          Minimum number of peaks per pixel.\n"
"	                                         Default: 3. \n"
"  -z, --max-num-peaks-per-pixel=<num>          Maximum number of peaks per pixel.\n"
"	                                         Default is num_patterns / 10. \n"
"  -p, --min-num-pixels-per-conn-group=<num>    Minimum number of useful pixels per\n"
"                                                connected group.\n"
"                                                Default: 100.\n"
"  -l, --most-freq-clen                         Use only the most frequent camera\n"
"                                                length.\n"
"  -s, --individual-dist-offset                 Use a distance offset for each panel.\n"
"                                                Default: whole-detector offset.\n"
"      --no-stretch                             Do not optimize distance offset.\n"
"                                                Default: distance offset is optimized\n"
"      --no-rotation                            Do not optimize rotation of connectedd groups.\n"
"                                                Default: rotation is optimized\n"
"  -m  --max-peak-dist=<num>                    Maximum distance between predicted and\n"
"                                                detected peaks (in pixels)\n"
"                                                Default: half of minimal inter-Bragg distance\n"
);
}

struct geoptimiser_params
{
	char *infile;
	char *outfile;
	char *geometry_filename;
	int min_num_peaks_per_pix;
	int max_num_peaks_per_pix;
	int min_num_pix_per_conn_group;
	int only_best_distance;
	int nostretch;
	int norotation;
	int individual_coffset;
	int error_maps;
	int stretch_map;
	int enforce_cspad_layout;
	int no_cspad;
	double max_peak_dist;
	const char *command_line;
};


struct connected_data
{
	double sh_x;
	double sh_y;
	double cang;
	double cstr;
	int num_quad;
	int num_peaks_per_pixel;
	unsigned int n_peaks_in_conn;
	char *name;
};


struct single_pixel_displ
{
	double dx;
	double dy;
	struct single_pixel_displ *ne;
};


struct gpanel
{
	struct panel               *p;

	/* Individual pixel displacements */
	struct single_pixel_displ  *pix_displ_list;
	struct single_pixel_displ **curr_pix_displ;
	int                        *num_pix_displ;

	/* Average displacements for each pixel */
	double                     *avg_displ_x;
	double                     *avg_displ_y;
	double                     *avg_displ_abs;
};


static void compute_x_y(double fs, double ss, struct panel *p,
                        double *x, double *y)
{
	double xs, ys;

	xs = fs*p->fsx + ss*p->ssx;
	ys = fs*p->fsy + ss*p->ssy;

	*x = xs + p->cnx;
	*y = ys + p->cny;
}


static Reflection *find_closest_reflection(struct image *image,
                                           double fx, double fy,
                                           double *d, double *det_shift)
{
	double dmin = HUGE_VAL;
	Reflection *closest = NULL;
	int i;

	for ( i=0; i<image->n_crystals; i++ ) {

		Reflection *refl;
		RefListIterator *iter;
		RefList *rlist = crystal_get_reflections(image->crystals[i]);

		for ( refl = first_refl(rlist, &iter);
		      refl != NULL;
		      refl = next_refl(refl, iter) )
		{
			double ds;
			double rfs, rss;
			double rx, ry;

			get_detector_pos(refl, &rfs, &rss);

			compute_x_y(rfs, rss, get_panel(refl), &rx, &ry);

			ds = distance(rx+det_shift[0], ry+det_shift[1], fx, fy);

			if ( ds < dmin ) {
				dmin = ds;
				closest = refl;
			}

		}

	}

	if ( closest == NULL ) {
		*d = +INFINITY;
	} else {
		*d = dmin;
	}
	return closest;
}


static double get_average_clen(struct image *image)
{
	int i;
	struct stuff_from_stream *stuff = image->stuff_from_stream;

	if ( stuff == NULL ) {
		ERROR("No 'stuff' from stream!\n");
		return -1.0;
	}

	for ( i=0; i<stuff->n_fields; i++ ) {

		if ( strncmp(stuff->fields[i], "average_camera_length = ",
		             24) == 0 )
		{
			return atof(stuff->fields[i]+24);
		}
	}

	ERROR("Failed to recover average camera length from stream file\n");
	return -1.0;
}


static struct image *read_patterns_from_stream(const char *infile,
                                               struct detector *det, int *n)
{
	Stream *st;
	struct image *images;
	int n_chunks = 0;
	int max_images = 1024;
	int n_images = 0;

	images = malloc(max_images * sizeof(struct image));
	if ( images == NULL ) {
		ERROR("Failed to allocate memory for images.\n");
		return NULL;
	}

	st = open_stream_for_read(infile);
	if ( st == NULL ) {
		ERROR("Failed to open input stream '%s'\n", infile);
		free(images);
		return NULL;
	}

	do {

		images[n_images].det = det;

		if ( read_chunk_2(st, &images[n_images],
		                  STREAM_READ_REFLECTIONS
		                | STREAM_READ_PEAKS
		                | STREAM_READ_UNITCELL) != 0 ) break;

		n_chunks++; /* Number of chunks processed */

		/* Reject if there are no crystals (not indexed) */
		if ( images[n_images].n_crystals == 0 ) continue;

		images[n_images].avg_clen = get_average_clen(&images[n_images]);

		n_images++;  /* Number of images accepted */

		if ( n_images == max_images ) {

			struct image *images_new;

			images_new = realloc(images,
			      (max_images+1024)*sizeof(struct image));
			if ( images_new == NULL ) {
				ERROR("Failed to allocate memory for "
				      "patterns.\n");
				free(images);
				return NULL;
			}

			max_images += 1024;
			images = images_new;
		}

		if ( n_images % 1000 == 0 ) {
			STATUS("Loaded %i indexed patterns from %i total "
			       "patterns.\n", n_images, n_chunks);
		}


	} while ( 1 );

	close_stream(st);
	*n = n_images;

	STATUS("Found %i indexed patterns in file %s (from a total of %i).\n",
	       n_images, infile, n_chunks);

	return images;
}


static struct rvec get_q_from_xyz(double rx, double ry, double dist, double l)
{

	struct rvec q;
	double r = sqrt(rx*rx + ry*ry);
	double twotheta = atan2(r, dist);
	double az = atan2(ry, rx);

	q.u = 1.0/l * sin(twotheta)*cos(az);
	q.v = 1.0/l * sin(twotheta)*sin(az);
	q.w = 1.0/l * (cos(twotheta) - 1.0);

	return q;
}


static UnitCell *compute_avg_cell_parameters(struct image *images, int n)
{
	int numavc;
	int j, i;
	double minc[6];
	double maxc[6];
	double avg_cpar[6] = {0, 0, 0, 0, 0, 0};
	UnitCell *avg;

	for ( j=0; j<6; j++ ) {
		minc[j] = 1e100;
		maxc[j] = -1e100;
	}

	numavc = 0;
	for ( i=0; i<n; i++ ) {

		struct image *image;
		double cpar[6];
		int j, cri;

		image = &images[i];

		for ( cri=0; cri<images->n_crystals; cri++ ) {

			UnitCell *cell = crystal_get_cell(image->crystals[cri]);

			cell_get_parameters(cell,
			                    &cpar[0],  // a
			                    &cpar[1],  // b
			                    &cpar[2],  // c
			                    &cpar[3],  // alpha
			                    &cpar[4],  // beta
			                    &cpar[5]); // gamma

			for ( j=0; j<6; j++ ) {
				avg_cpar[j] += cpar[j];
				if ( cpar[j]<minc[j] ) minc[j] = cpar[j];
				if ( cpar[j]>maxc[j] ) maxc[j] = cpar[j];
			}
			numavc++;

		}

	}

	if ( numavc > 0 ) {
		for ( j=0; j<6; j++ ) avg_cpar[j] /= numavc;
	}

	avg = cell_new();

	cell_set_parameters(avg, avg_cpar[0], avg_cpar[1], avg_cpar[2],
	                         avg_cpar[3], avg_cpar[4], avg_cpar[5]);

	STATUS("Average cell parameters:\n");
	STATUS("Average a, b, c (in A): %6.3f, %6.3f, %6.3f\n",
	       avg_cpar[0]*1e10, avg_cpar[1]*1e10, avg_cpar[2]*1e10);
	STATUS("Minimum -Maximum a, b, c:\n"
	       "\t%6.3f - %6.3f A,\n"
	       "\t%6.3f - %6.3f A,\n"
	       "\t%6.3f - %6.3f A\n",
	       minc[0]*1e10, maxc[0]*1e10, minc[1]*1e10,
	       maxc[1]*1e10, minc[2]*1e10, maxc[2]*1e10);
	STATUS("Average alpha,beta,gamma in degrees: %6.3f, %6.3f, %6.3f\n",
	       rad2deg(avg_cpar[3]), rad2deg(avg_cpar[4]), rad2deg(avg_cpar[5]));
	STATUS("Minimum - Maximum alpha,beta,gamma in degrees:\n"
	       "\t%5.2f - %5.2f,\n"
	       "\t%5.2f - %5.2f,\n"
	       "\t%5.2f - %5.2f\n",
	       rad2deg(minc[3]), rad2deg(maxc[3]),
	       rad2deg(minc[4]), rad2deg(maxc[4]),
	       rad2deg(minc[5]), rad2deg(maxc[5]));

	return avg;
}


static double pick_clen_to_use(struct geoptimiser_params *gparams,
                               struct image *images, int n,
                               double avg_res, UnitCell *avg)
{
	int cp, i, u;
	int num_clens;
	int best_clen;
	int *clens_population;
	double *clens;
	double *lambdas;
	double min_braggp_dist;
	double clen_to_use;
	struct rvec cqu;
	double a, b, c, al, be, ga;

	/* These need to be big enough for the number of different camera
	 * lengths in the data set.  There are probably only a few, but assume
	 * the worst case here - a unique camera length for each frame */
	clens = calloc(n, sizeof(double));
	clens_population = calloc(n, sizeof(int));
	lambdas = calloc(n, sizeof(double));
	if ((lambdas == NULL) || (clens == NULL) || (clens_population == NULL))
	{
		ERROR("Failed to allocate memory for clen calculation.\n");
		free(lambdas);
		free(clens);
		free(clens_population);
		return -1.0;
	}

	num_clens = 0;

	for ( cp=0; cp<n; cp++ ) {

		int i;
		int found = 0;

		for ( i=0; i<num_clens; i++ ) {
			if ( fabs(images[cp].avg_clen - clens[i]) <0.0001 ) {
				clens_population[i]++;
				lambdas[i] += images[cp].lambda;
				found = 1;
				break;
			}
		}

		if ( found ) continue;

		clens[num_clens] = images[cp].avg_clen;
		clens_population[num_clens] = 1;
		lambdas[num_clens] = images[cp].lambda;
		num_clens++;

	}

	for ( u=0; u<num_clens; u++ ) {
		lambdas[u] /= clens_population[u];
	}

	if ( num_clens == 1 ) {
		STATUS("All patterns have the same camera length: %f m.\n",
		       clens[0]);
	} else {
		STATUS("%i different camera lengths were found for the input "
		       "patterns:\n", num_clens);
	}

	best_clen = 0;
	clen_to_use = clens[0];
	cell_get_parameters(avg, &a, &b, &c, &al, &be, &ga);
	for ( i=0; i<num_clens; i++ ) {

		assert(clens_population[i] > 0);

		cqu = get_q_from_xyz(1.0/avg_res, 0, clens[i], lambdas[i]);

		min_braggp_dist = fmin(fmin((1.0/cqu.u)/a,
		                            (1.0/cqu.u)/b),
		                            (1.0/cqu.u)/c);

		STATUS("Camera length %0.4f m was found %i times.\n"
		       "Minimum inter-bragg peak distance (based on "
		       "average cell parameters): %0.1f pixels.\n",
		       clens[i], clens_population[i], min_braggp_dist);

		if ( min_braggp_dist<1.2*gparams->max_peak_dist ) {
			STATUS("WARNING: The distance between Bragg peaks is "
			       "too small: %0.1f < 1.2*%0.1f pixels.\n",
		               min_braggp_dist, gparams->max_peak_dist);
		}

		if ( gparams->max_peak_dist==0.0 ) {
                        gparams->max_peak_dist = 0.5*min_braggp_dist;
			STATUS("WARNING: Maximum distance between peaks is "
			       "set to: %0.1f pixels.\n",
			       gparams->max_peak_dist);
		}

		if ( clens_population[i] > clens_population[best_clen] ) {
			best_clen = i;
			clen_to_use = clens[best_clen];
		}

	}

	if ( gparams->only_best_distance ) {
		STATUS("Only %i patterns with camera length %0.4f m will be "
		       "used.\n", clens_population[best_clen], clen_to_use);
	}

	free(clens);
	free(lambdas);
	free(clens_population);

	return clen_to_use;
}


static double comp_median(double *arr, long n)
{
	gsl_sort(arr, 1, n);
	return gsl_stats_median_from_sorted_data(arr, 1, n);
}


static int find_quad_for_connected(struct rigid_group *rg,
                                   struct rg_collection *quadrants)
{
	struct panel *p;
	int qi;

	/* The quadrant for a group of connected panels is the quadrant to which
	 * the first panel in the connected set belongs */
	p = rg->panels[0];

	for ( qi=0; qi<quadrants->n_rigid_groups; qi++ ) {
		if ( panel_is_in_rigid_group(quadrants->rigid_groups[qi], p) ) {
			return qi;
		}
	}

	/* Hopefully never reached */
	ERROR("Couldn't find quadrant for connected group!\n");
	abort();
}


/* Take all the (valid) displacements for pixel "i" in panel "gp", calculate
 * the median displacements in each direction and the modulus */
static int fill_avg_pixel_displ(struct gpanel *gp, int i)
{
	double *list_dx;
	double *list_dy;
	int count = 0;
	int ei;

	list_dx = calloc(gp->num_pix_displ[i], sizeof(double));
	list_dy = calloc(gp->num_pix_displ[i], sizeof(double));
	if ( (list_dx == NULL) || (list_dy == NULL) ) {
		ERROR("Failed to allocate memory for pixel statistics.\n");
		free(list_dx);
		free(list_dy);
		return 1;
	}

	gp->curr_pix_displ[i] = &gp->pix_displ_list[i];

	for ( ei=0; ei<gp->num_pix_displ[i]; ei++ ) {

		struct single_pixel_displ *pix;

		pix = gp->curr_pix_displ[i];

		if ( pix->dx == -10000.0 ) break;
		list_dx[count] = pix->dx;
		list_dy[count] = pix->dy;
		count++;
		if ( pix->ne == NULL ) {
			break;
		} else {
			gp->curr_pix_displ[i] = gp->curr_pix_displ[i]->ne;
		}
	}

	if ( count < 1 ) {
		free(list_dx);
		free(list_dy);
		return 0;
	}

	gp->avg_displ_x[i] = comp_median(list_dx, count);
	gp->avg_displ_y[i] = comp_median(list_dy, count);
	gp->avg_displ_abs[i] = modulus2d(gp->avg_displ_x[i],
	                                 gp->avg_displ_y[i]);

	free(list_dx);
	free(list_dy);
	return 0;
}


static int allocate_next_element(struct single_pixel_displ **curr_pix_displ,
                                 int pix_index)
{
	curr_pix_displ[pix_index]->ne = malloc(sizeof(struct single_pixel_displ));
	if ( curr_pix_displ[pix_index]->ne == NULL ) {
		ERROR("Failed to allocate memory for pixel statistics.\n");
		return 1;
	}

	curr_pix_displ[pix_index] = curr_pix_displ[pix_index]->ne;

	return 0;
}


static int add_distance_to_list(struct gpanel *gp,
				struct imagefeature *imfe,
                                Reflection *refl, double fx, double fy,
                                double *det_shift)
{
	int pix_index;
	int ifs, iss;
	double rfs, rss;
	double crx, cry;

	ifs = imfe->fs;
	iss = imfe->ss;  /* Explicit rounding towards zero (truncation) */
	pix_index = ifs + gp->p->w*iss;

	if ( (ifs >= gp->p->w) || (iss >= gp->p->h) ) {
		ERROR("Peak is outside panel!\n");
		return 1;
	}

	if ( gp->num_pix_displ[pix_index] > 0 ) {

		int ret;

		ret = allocate_next_element(gp->curr_pix_displ, pix_index);

		if ( ret != 0 ) return ret;

	}

	get_detector_pos(refl, &rfs, &rss);

	compute_x_y(rfs, rss, get_panel(refl), &crx, &cry);
	gp->curr_pix_displ[pix_index]->dx = fx - crx - det_shift[0];
	gp->curr_pix_displ[pix_index]->dy = fy - cry - det_shift[1];
	gp->curr_pix_displ[pix_index]->ne = NULL;
	gp->num_pix_displ[pix_index]++;

	return 0;
}


static int count_pixels_with_min_peaks(struct gpanel *gp, int min_num_peaks)
{
	int pixel_count = 0;
	int ifs, iss;

	for ( iss=0; iss<gp->p->h; iss++ ) {
	for ( ifs=0; ifs<gp->p->w; ifs++ ) {

		int idx = ifs+gp->p->w*iss;
		if ( gp->num_pix_displ[idx] >= min_num_peaks ) {
			pixel_count += 1;
		}

	}
	}
	return pixel_count;
}


static void adjust_min_peaks_per_conn(struct rg_collection *connected,
                                      struct gpanel *gpanels,
                                      struct detector *det,
                                      struct geoptimiser_params *gparams,
                                      struct connected_data *conn_data)
{
	int min_num_peaks, di, ip;

	STATUS("Adjusting the minimum number of measurements per pixel in "
	       "order to have enough measurements for each connected group.\n");

	for ( di=0; di<connected->n_rigid_groups; di++ ) {

		for ( min_num_peaks=gparams->min_num_peaks_per_pix;
		      min_num_peaks>0; min_num_peaks-- )
		{
			int di_count = 0;

			for ( ip=0; ip<connected->rigid_groups[di]->n_panels;
			      ip++ )
			{
				int pix_count;
				struct panel *p;
				struct gpanel *gp;

				p = connected->rigid_groups[di]->panels[ip];
				gp = &gpanels[panel_number(det, p)];

				pix_count = count_pixels_with_min_peaks(gp,
				                                 min_num_peaks);

				di_count += pix_count;

			}

			conn_data[di].n_peaks_in_conn = di_count;
			if ( di_count >= gparams->min_num_pix_per_conn_group ) {
				conn_data[di].num_peaks_per_pixel = min_num_peaks;
				break;
			}
		}

		STATUS("Minimum number of measurements per pixel for connected "
		       "group %s has been set to %i\n", conn_data[di].name,
		       conn_data[di].num_peaks_per_pixel);
	}
}


static int compute_pixel_displacements(struct image *images, int n_images,
                                       struct gpanel *gpanels,
                                       struct detector *det,
                                       struct rg_collection *connected,
                                       struct geoptimiser_params *gparams,
                                       double clen_to_use,
                                       struct connected_data *conn_data)
{
	int cp;

	STATUS("Computing pixel displacements.\n");

	for ( cp=0; cp<n_images; cp++ ) {

		int fi;
		ImageFeatureList *flist = images[cp].features;
		double det_shift[2] = {0.0, 0.0};
		double shift_x, shift_y;

		if ( gparams->only_best_distance ) {
			if ( fabs(images[cp].avg_clen - clen_to_use) > 0.0001 ) {
				continue;
			}
		}


		crystal_get_det_shift(images[cp].crystals[0], &shift_x,
		                      &shift_y);
		det_shift[0] = shift_x * det->panels[0].res;
		det_shift[1] = shift_y * det->panels[0].res;

		for ( fi=0; fi<image_feature_count(images[cp].features); fi++ ) {

			double min_dist;
			double fx, fy;
			Reflection *refl;
			struct imagefeature *imfe;

			imfe = image_get_feature(flist, fi);
			if ( imfe == NULL ) continue;

			compute_x_y(imfe->fs, imfe->ss, imfe->p, &fx, &fy);

			/* Find the closest reflection (from all crystals) */
			refl = find_closest_reflection(&images[cp], fx, fy,
			                               &min_dist, det_shift);
			if ( refl == NULL ) continue;

			if ( min_dist < gparams->max_peak_dist ) {

				struct gpanel *gp;
				int r;
				gp = &gpanels[panel_number(det, imfe->p)];

				r = add_distance_to_list(gp, imfe, refl, fx, fy,
				                         det_shift);
				if ( r ) {
					ERROR("Error processing peak %f,%f "
					      "(panel %s), image %s %s\n",
					      imfe->fs, imfe->ss, gp->p->name,
					      images[cp].filename,
					      get_event_string(images[cp].event));
					return r;
				}

			}
		}
	}

	return 0;
}


static int compute_avg_pix_displ(struct gpanel *gp, int idx,
                                 int num_peaks_per_pixel,
                                 int max_peaks_per_pixel)
{
	int ret;

	if ( gp->num_pix_displ[idx] >= num_peaks_per_pixel &&
	     gp->num_pix_displ[idx] < max_peaks_per_pixel ) {

		ret = fill_avg_pixel_displ(gp, idx);
		if ( ret != 0 ) return ret;

	} else {

		gp->avg_displ_x[idx] = -10000.0;
		gp->avg_displ_y[idx] = -10000.0;
		gp->avg_displ_abs[idx] = -10000.0;

	}

	return 0;

}


static int compute_avg_displacements(struct detector *det,
                                     struct rg_collection *connected,
                                     struct connected_data *conn_data,
                                     struct gpanel *gpanels,
                                     struct geoptimiser_params *gparams)
{
	int di, ip, ifs, iss;
	int pix_index, ret, max_peaks;
	struct panel *p;

	max_peaks = 0;
	for ( di=0; di<connected->n_rigid_groups; di++ ) {

		for ( ip=0; ip<connected->rigid_groups[di]->n_panels; ip++ ) {

			int pp;
			struct gpanel *gp;

			p = connected->rigid_groups[di]->panels[ip];
			pp = panel_number(det, p);
			gp = &gpanels[pp];

			for ( iss=0; iss<p->h; iss++ ) {
			for ( ifs=0; ifs<p->w; ifs++ ) {

				pix_index = ifs+p->w*iss;
				if ( max_peaks < gp->num_pix_displ[pix_index] )
					max_peaks = gp->num_pix_displ[pix_index];

				ret = compute_avg_pix_displ(gp, pix_index,
				            conn_data[di].num_peaks_per_pixel,
				            gparams->max_num_peaks_per_pix);

				if ( ret != 0 ) return ret;

			}
			}
		}

	}
	STATUS("Maximum peaks per pixel is: %d\n", max_peaks);
	return 0;
}


static double compute_error(struct rg_collection *connected,
                            struct detector *det,
                            struct connected_data *conn_data,
                            struct gpanel *gpanels)
{
	double total_error = 0;
	int num_total_error = 0;
	int di, ip;

	for ( di=0;di<connected->n_rigid_groups;di++ ) {

		struct panel *p;
		double connected_error = 0;
		int num_connected_error = 0;
		int ifs, iss;

		for ( ip=0; ip<connected->rigid_groups[di]->n_panels; ip++ ) {

			p = connected->rigid_groups[di]->panels[ip];

			for ( iss=0; iss<p->h; iss++ ) {
			for ( ifs=0; ifs<p->w; ifs++ ) {

				int pix_index;
				struct gpanel *gp;
				int pp = panel_number(det, p);

				gp = &gpanels[pp];
				pix_index = ifs+p->w*iss;

				if ( gp->num_pix_displ[pix_index]
				       >= conn_data[di].num_peaks_per_pixel )
				{
					double cer;

					cer = gp->avg_displ_abs[pix_index]
					    * gp->avg_displ_abs[pix_index];
					connected_error += cer;
					num_connected_error++;
					total_error += cer;
					num_total_error++;
				}
			}
			}

		}

		if ( num_connected_error > 0 ) {

			connected_error /= (double)num_connected_error;
			connected_error = sqrt(connected_error);

			STATUS("Error for connected group %s: %d pixels with "
			       "more than %d peaks: RMSD = %0.4f pixels.\n",
			       conn_data[di].name, num_connected_error,
			       conn_data[di].num_peaks_per_pixel,
			       connected_error);
		}
	}

	if ( num_total_error>0 ) {
		total_error /= (double)num_total_error;
		total_error = sqrt(total_error);
	} else {
		total_error = -1;
	}

	return total_error;
}


static int compute_rot_stretch_for_empty_panels(struct rg_collection *quads,
                                                struct rg_collection *conn,
                                                int min_pix,
                                                struct connected_data *conn_data)
{
	int di,i;
	double *aver_ang;
	double *aver_str;
	int *n;

	STATUS("Computing rotation and elongation corrections for groups "
	       "without the required number of measurements.\n");

	aver_ang = malloc(quads->n_rigid_groups*sizeof(double));
	aver_str = malloc(quads->n_rigid_groups*sizeof(double));
	n = malloc(quads->n_rigid_groups*sizeof(double));

	for ( i=0; i<quads->n_rigid_groups; i++ ) {
		aver_ang[i] = 0.0;
		aver_str[i] = 0.0;
		n[i] = 0;
	}

	/* Calculate the mean values for the groups which DO have
	 * enough measurements */
	for ( di=0; di<conn->n_rigid_groups; di++ ) {
		if ( conn_data[di].n_peaks_in_conn >= min_pix ) {
			aver_ang[conn_data[di].num_quad] += conn_data[di].cang;
			aver_str[conn_data[di].num_quad] += conn_data[di].cstr;
			n[conn_data[di].num_quad]++;
		}
	}

	/* Divide totals to get means */
	for ( i=0; i<quads->n_rigid_groups; i++ ) {
		aver_ang[i] /= (double)n[i];
		aver_str[i] /= (double)n[i];
	}

	for ( di=0; di<conn->n_rigid_groups; di++ ) {

		int qn = conn_data[di].num_quad;
		assert(qn < quads->n_rigid_groups);

		if ( conn_data[di].n_peaks_in_conn >= min_pix ) continue;

		if ( n[qn] > 0 ) {

			conn_data[di].cang = aver_ang[qn];
			conn_data[di].cstr = aver_str[qn];
			STATUS("Connected group %s has only %i useful "
			       "pixels. Using average angle: %0.4f "
			       "degrees\n", conn_data[di].name,
			       conn_data[di].n_peaks_in_conn,
			       rad2deg(conn_data[di].cang));

		} else {

			STATUS("Connected group %s does not have enough "
			       " peaks (%i). It will not be moved.\n",
			       conn_data[di].name,
			       conn_data[di].n_peaks_in_conn);
		}
	}

	free(aver_ang);
	free(aver_str);
	free(n);

	return 0;
}


static void correct_rotation_and_stretch(struct rg_collection *connected,
                                         struct detector *det,
                                         struct gpanel *gpanels,
                                         struct connected_data *conn_data,
                                         double clen_to_use,
                                         double stretch_coeff,
                                         struct geoptimiser_params *gparams)
{

	int di, ip;

	STATUS("Applying rotation and stretch corrections.\n");

	if ( gparams->individual_coffset ) {

		STATUS("Using individual distances for rigid panels.\n");
		for ( di=0; di<connected->n_rigid_groups; di++ ) {
			for ( ip=0; ip<connected->rigid_groups[di]->n_panels;
			      ip++ ) {

				struct panel *p;

				p = connected->rigid_groups[di]->panels[ip];
				p->coffset -= (1.0-conn_data[di].cstr)*clen_to_use;
			}
		}

	} else {

		int pi;

		for ( di=0; di<connected->n_rigid_groups; di++ ) {
			conn_data[di].cstr = stretch_coeff;
		}

		for ( pi=0; pi<det->n_panels; pi++) {
			det->panels[pi].coffset -= clen_to_use*(1.0-stretch_coeff);
		}
		STATUS("Using a single offset distance for the whole "
		       "detector: %f m. Stretch ceofficient: %0.4f\n",
		       det->panels[0].coffset, stretch_coeff);
	}

	for ( di=0; di<connected->n_rigid_groups; di++ ) {

		int npp = conn_data[di].num_peaks_per_pixel;
		double cs = conn_data[di].cstr;

		if ( fabs(cs)<FLT_EPSILON ) cs = stretch_coeff;

		for ( ip=0; ip<connected->rigid_groups[di]->n_panels; ip++ ) {

			struct panel *p;
			double new_fsx, new_fsy, new_ssx, new_ssy;
			double new_cnx, new_cny;
			int fs, ss;
			struct gpanel *gp;

			p = connected->rigid_groups[di]->panels[ip];
			gp = &gpanels[panel_number(det, p)];

			new_fsx = p->fsx*cos(conn_data[di].cang)-
			          p->fsy*sin(conn_data[di].cang);
			new_fsy = p->fsx*sin(conn_data[di].cang)+
			          p->fsy*cos(conn_data[di].cang);
			new_ssx = p->ssx*cos(conn_data[di].cang)-
			          p->ssy*sin(conn_data[di].cang);
			new_ssy = p->ssx*sin(conn_data[di].cang)+
			          p->ssy*cos(conn_data[di].cang);

			/* Calculate corner adjustment
			 * NB All panels follow the first one */
			if ( ip > 0 ) {

				struct panel *p0;
				double dx_old, dy_old, dx_new, dy_new;

				p0 = connected->rigid_groups[di]->panels[0];

				dx_old = p->cnx - p0->cnx / cs;
				dy_old = p->cny - p0->cny / cs;

				dx_new = dx_old*cos(conn_data[di].cang)-
				         dy_old*sin(conn_data[di].cang);
				dy_new = dx_old*sin(conn_data[di].cang)+
				         dy_old*cos(conn_data[di].cang);

				new_cnx = p0->cnx + dx_new;
				new_cny = p0->cny + dy_new;

			} else {

				new_cnx = p->cnx * cs;
				new_cny = p->cny * cs;
			}

			/* The average displacements now need to be updated */
			for ( ss=0; ss<p->h; ss++ ) {
			for ( fs=0; fs<p->w; fs++ ) {

				int i = fs + p->w*ss;

				if ( gp->num_pix_displ[i] < npp ) continue;

				gp->avg_displ_x[i] += fs*(new_fsx/cs - p->fsx)
				                    + ss*(new_ssx/cs - p->ssx)
				                    + new_cnx/cs - p->cnx;

				gp->avg_displ_y[i] += fs*(new_fsy/cs - p->fsy)
				                    + ss*(new_ssy/cs - p->ssy)
				                    + new_cny/cs - p->cny;
			}
			}

			p->fsx = new_fsx;
			p->fsy = new_fsy;
			p->ssx = new_ssx;
			p->ssy = new_ssy;

			p->cnx = new_cnx;
			p->cny = new_cny;

		}
	}

}


/* Collect together all the offsets for each group in "connected"
 * Only offsets which have enough peaks per pixel will be used. */
static int collate_offsets_for_rg(struct rigid_group *group,
                                  struct detector *det,
                                  struct gpanel *gpanels,
                                  int num_peaks_per_pixel,
                                  double *list_dx, double *list_dy, int list_sz)
{
	int ip;
	int counter = 0;

	for ( ip=0; ip<group->n_panels; ip++ ) {

		int ifs, iss;
		struct panel *p = group->panels[ip];
		struct gpanel *gp = &gpanels[panel_number(det, p)];

		for ( iss=0; iss<p->h; iss++ ) {
		for ( ifs=0; ifs<p->w; ifs++ ) {

			int idx = ifs+p->w*iss;

			if ( gp->num_pix_displ[idx] < num_peaks_per_pixel ) {
				continue;
			}

			if ( list_sz == counter ) {
				ERROR("Too many offsets in group %s!\n",
				      group->name);
				return 0;
			}

			list_dx[counter] = gp->avg_displ_x[idx];
			list_dy[counter] = gp->avg_displ_y[idx];
			counter++;

		}
		}
	}

	return counter;
}


static void fill_conn_data_sh(struct connected_data *conn_data,
                              double *list_dx, double *list_dy,
                              int di, double mpd)
{
	conn_data[di].sh_x = comp_median(list_dx,
	                                 conn_data[di].n_peaks_in_conn);
	conn_data[di].sh_y = comp_median(list_dy,
	                                 conn_data[di].n_peaks_in_conn);

	STATUS("Group %s, num pixels: %i, shifts x,y: %0.8f, %0.8f px\n",
	       conn_data[di].name, conn_data[di].n_peaks_in_conn,
	       conn_data[di].sh_x, conn_data[di].sh_y);

	if ( modulus2d(conn_data[di].sh_x, conn_data[di].sh_y ) > 0.8*mpd ) {
		STATUS("WARNING: absolute shift is: %0.1f > 0.8*%0.1f px "
		       "Increase the value of max_peak_distance!\n",
		       modulus2d(conn_data[di].sh_x, conn_data[di].sh_y), mpd);
	}
}


static int compute_shift(struct rg_collection *connected,
                         struct connected_data *conn_data,
                         struct detector *det,
                         struct geoptimiser_params *gparams,
                         struct gpanel *gpanels)
{
	int di;

        STATUS("Computing shift corrections.\n");

	for ( di=0; di<connected->n_rigid_groups; di++ ) {

		double *list_dx;
		double *list_dy;
		int ct;

		list_dx = malloc(conn_data[di].n_peaks_in_conn*sizeof(double));
		list_dy = malloc(conn_data[di].n_peaks_in_conn*sizeof(double));
		if  ( (list_dx == NULL) || (list_dy == NULL) ) {
			ERROR("Failed to allocate memory for computing shifts\n");
			free(list_dx);
			free(list_dy);
			return 1;
		}

		ct = collate_offsets_for_rg(connected->rigid_groups[di], det,
		                            gpanels,
		                            conn_data[di].num_peaks_per_pixel,
		                            list_dx, list_dy,
		                            conn_data[di].n_peaks_in_conn);

		if ( ct != conn_data[di].n_peaks_in_conn ) {
			ERROR("Wrong number of peaks for group %s!\n",
			      connected->rigid_groups[di]->name);
			ERROR("Counter: %i n_peaks_in_conn: %i\n",
			       ct, conn_data[di].n_peaks_in_conn);
			abort();
		}

		if ( conn_data[di].n_peaks_in_conn
		          >= gparams->min_num_pix_per_conn_group )
		{
			fill_conn_data_sh(conn_data, list_dx, list_dy, di,
			                  gparams->max_peak_dist);

		} else {
			conn_data[di].sh_x = -10000.0;
			conn_data[di].sh_y = -10000.0;
		}

		free(list_dx);
		free(list_dy);
	}

	return 0;
}


static int compute_shift_for_empty_panels(struct rg_collection *quadrants,
                                            struct rg_collection *connected,
                                            struct connected_data *conn_data,
                                            int min_pix)
{
	int di, i;
	double *aver_x;
	double *aver_y;
	int *n;

	aver_x = malloc(quadrants->n_rigid_groups * sizeof(double));
	aver_y = malloc(quadrants->n_rigid_groups * sizeof(double));
	n = malloc(quadrants->n_rigid_groups * sizeof(int));

	for ( i=0; i<quadrants->n_rigid_groups; i++ ) {
		aver_x[i] = 0.0;
		aver_y[i] = 0.0;
		n[i] = 0;
	}

	STATUS("Computing shift corrections for groups without the required "
	       "number of measurements.\n");

	for ( di=0; di<connected->n_rigid_groups; di++ ) {
		if ( conn_data[di].n_peaks_in_conn >= min_pix ) {
			aver_x[conn_data[di].num_quad] += conn_data[di].sh_x;
			aver_y[conn_data[di].num_quad] += conn_data[di].sh_y;
			n[conn_data[di].num_quad]++;
		}
	}

	for ( i=0; i<quadrants->n_rigid_groups; i++ ) {
		aver_x[i] /= (double)n[i];
		aver_y[i] /= (double)n[i];
	}

	for ( di=0; di<connected->n_rigid_groups; di++ ) {
		if ( conn_data[di].n_peaks_in_conn >= min_pix ) continue;

		int qn = conn_data[di].num_quad;

		if ( n[qn] > 0 ) {

			conn_data[di].sh_x = aver_x[qn];
			conn_data[di].sh_y = aver_y[qn];
			STATUS("Panel %s doesn't not have enough (%i) "
			       "peaks. Using average shifts (in pixels) "
			       "X,Y: %0.2f,%0.2f\n", conn_data[di].name,
			       conn_data[di].n_peaks_in_conn,
			       conn_data[di].sh_x, conn_data[di].sh_y);

		} else {

			STATUS("Panel %s has not enough (%i) peaks. "
			       "It will not be moved.\n",
			       conn_data[di].name,
			       conn_data[di].n_peaks_in_conn);

		}
	}


	free(aver_x);
	free(aver_y);
	free(n);

	return 0;
}


static void correct_shift(struct rg_collection *connected,
                          struct connected_data *conn_data,
                          double clen_to_use)
{

	int di;
	int ip;

	STATUS("Applying shift corrections.\n");

	for ( di=0;di<connected->n_rigid_groups;di++ ) {
		for (ip=0; ip<connected->rigid_groups[di]->n_panels; ip++) {

			struct panel *p;

			p = connected->rigid_groups[di]->panels[ip];

			if ( conn_data[di].sh_x > -9999.0 &&
			     conn_data[di].sh_y > -9999.0 ) {

				p->cnx -= conn_data[di].sh_x;
				p->cny -= conn_data[di].sh_y;

			} else {
				STATUS("For some reason shifts for panel %s has "
				       "not been computed!\n", p->name);
			}
		}
	}
}


static void scan_p1(int ip0, int ip1, struct rg_collection *connected,
                    struct connected_data *conn_data,
                    struct detector *det, struct gpanel *gpanels,
                    int di, double min_dist,
                    long *num_ang, int ifs0, int iss0,
                    double c_x0, double c_y0, double cd_x0, double cd_y0,
                    int compute, double *angles, double *stretches)
{

	int iss1, ifs1;
	struct panel *p1;
	struct gpanel *gp1;

	p1 = connected->rigid_groups[di]->panels[ip1];
	gp1 = &gpanels[panel_number(det, p1)];

	int min_ss_p1, min_fs_p1;

	if ( ip0 == ip1 ) {
		min_fs_p1 = ifs0;
		min_ss_p1 = iss0;
	} else {
		min_fs_p1 = 0;
		min_ss_p1 = 0;
	}

	for ( iss1=min_ss_p1; iss1<p1->h; iss1++ ) {
	for ( ifs1=min_fs_p1; ifs1<p1->w; ifs1++ ) {

		double dist;
		double c_x1, c_y1, cd_x1, cd_y1;
		double d_c_x, d_c_y, d_cd_x, d_cd_y;
		double len1, len2;
		int pix_index1 = ifs1+p1->w*iss1;

		if ( gp1->num_pix_displ[pix_index1]
		           < conn_data[di].num_peaks_per_pixel ) continue;

		compute_x_y(ifs1, iss1, p1, &c_x1, &c_y1);
		cd_x1 = c_x1 - gp1->avg_displ_x[pix_index1];
		cd_y1 = c_y1 - gp1->avg_displ_y[pix_index1];
		d_c_x = c_x1-c_x0;
		d_c_y = c_y1-c_y0;
		d_cd_x = cd_x1-cd_x0;
		d_cd_y = cd_y1-cd_y0;

		dist = modulus2d(d_c_x,d_c_y);
		if ( dist < min_dist ) continue;

		len1 = modulus2d(d_c_x, d_c_y);
		len2 = modulus2d(d_cd_x, d_cd_y);
		if ( len1<FLT_EPSILON || len2<FLT_EPSILON ) continue;

		if ( compute ) {

			double scal_m;
			double multlen;

			scal_m = d_c_x * d_cd_x+ d_c_y * d_cd_y - FLT_EPSILON;

			multlen = len1*len2;
			if ( fabs(scal_m)>=multlen ) {
				angles[*num_ang] = 0.0;
			} else {

				angles[*num_ang] = acos(scal_m/multlen);

				if (d_c_y * d_cd_x - d_c_x * d_cd_y < 0) {
					angles[*num_ang] *= -1.;
				}

			}

			stretches[*num_ang] = len1/len2;
		}

		*num_ang = *num_ang+1;
	}
	}
}


/* Executed for each panel in the connected group */
static void scan_p0(int ip0, struct rg_collection *connected,
                    struct connected_data *conn_data,
                    struct detector *det, struct gpanel *gpanels,
                    int di, double min_dist,
                    long *num_ang, int compute,
                    double *angles, double *stretches)
{
	int iss0, ifs0, ip1;
	struct gpanel *gp;
	struct panel *p0;

	p0 = connected->rigid_groups[di]->panels[ip0];
	gp = &gpanels[panel_number(det, p0)];

	for ( iss0=0; iss0<p0->h; iss0++ ) {
	for ( ifs0=0; ifs0<p0->w; ifs0++ ) {

		double c_x0, c_y0, cd_x0, cd_y0;
		int pix_index0 = ifs0+p0->w*iss0;

		if ( gp->num_pix_displ[pix_index0]
		                < conn_data[di].num_peaks_per_pixel ) continue;

		compute_x_y(ifs0, iss0, p0, &c_x0, &c_y0);
		cd_x0 = c_x0 - gp->avg_displ_x[pix_index0];
		cd_y0 = c_y0 - gp->avg_displ_y[pix_index0];

		for ( ip1=ip0; ip1<connected->rigid_groups[di]->n_panels;
		      ip1++ )
		{
			scan_p1(ip0, ip1, connected,
			        conn_data, det, gpanels, di, min_dist,
			        num_ang, ifs0, iss0, c_x0,
			        c_y0, cd_x0, cd_y0, compute,
			        angles, stretches);
		}

	}
	}
}


static double compute_rotation_and_stretch(struct rg_collection *connected,
                                           struct connected_data *conn_data,
                                           struct detector *det,
                                           struct gpanel *gpanels,
                                           double dist_coeff_for_rot_str,
                                           struct geoptimiser_params *gparams)
{
	int di;
	double stretch_cf;
	long num_coeff;
	long *num_angles;
	double *stretch_coeff;

	STATUS("Computing rotation and stretch corrections.\n");

	stretch_coeff = malloc(connected->n_rigid_groups*sizeof(double));
	num_angles = malloc(connected->n_rigid_groups*sizeof(long));
	num_coeff = 0;

	for ( di=0; di<connected->n_rigid_groups; di++ ) {

		long max_num_ang = 0;

		double min_dist;
		double *angles;
		double *stretches;

		struct panel *first_p;
		long num_ang = 0;
		int ip0;
		int num_pix_first_p;

		/* Enough peaks in this connected group? */
		if ( conn_data[di].n_peaks_in_conn
		     < gparams->min_num_pix_per_conn_group ) continue;

		first_p = connected->rigid_groups[di]->panels[0];

		num_pix_first_p = first_p->w * first_p->h;

		/* FIXME: minrad here is not universal */
		min_dist = dist_coeff_for_rot_str * sqrt(num_pix_first_p
		                       * connected->rigid_groups[di]->n_panels);

		for ( ip0=0; ip0<connected->rigid_groups[di]->n_panels; ip0++ ) {
			scan_p0(ip0, connected, conn_data, det, gpanels,
			        di, min_dist, &num_ang, 0, NULL, NULL);
		}

		max_num_ang = num_ang+1;

		angles = malloc(max_num_ang*sizeof(double));
		if ( angles == NULL ) {
			ERROR("Error allocating memory for angle "
			      "optimization\n");
			return -1.0;
		}
		stretches = malloc(max_num_ang*sizeof(double));
		if ( stretches == NULL ) {
			ERROR("Error allocating memory for stretch "
			      "optimization\n");
			return -1.0;
		}

		num_ang = 0;

		for ( ip0=0; ip0<connected->rigid_groups[di]->n_panels; ip0++ ) {
			scan_p0(ip0, connected, conn_data, det, gpanels,
			        di, min_dist, &num_ang, 1, angles, stretches);
		}

		if ( num_ang < 1 ) continue;

		conn_data[di].cang = -comp_median(angles, num_ang);
		conn_data[di].cstr = comp_median(stretches, num_ang);

		STATUS("Panel %s, num: %li, angle: %0.4f deg, stretch coeff: "
		       "%0.4f\n", conn_data[di].name, num_ang,
		                  rad2deg(conn_data[di].cang),
		                  conn_data[di].cstr);

		stretch_coeff[num_coeff] = conn_data[di].cstr;
		num_angles[num_coeff] = num_ang;
		num_coeff++;

		free(angles);
		free(stretches);
	}

	if ( gparams->norotation ) {
		STATUS("However, rotation will not be optimized, so the "
		       "rotation angle has been set to 0\n");
		for ( di=0; di<connected->n_rigid_groups; di++ ) {
			conn_data[di].cang = 0.0;
		}
	}

	stretch_cf = 1.0;

	printf("Computing overall stretch coefficient.\n");

	if ( num_coeff>0 ) {

		int peaks_per_p;

		peaks_per_p = gparams->min_num_peaks_per_pix;

		while ( peaks_per_p>=0 ) {

			double total_num;
			long di;

			stretch_cf = 0;
			total_num = 0;
			for ( di=0; di<num_coeff; di++ ) {
				if ( conn_data[di].num_peaks_per_pixel >=
				     peaks_per_p ) {
					stretch_cf += stretch_coeff[di]*
					         (double)num_angles[di];
					total_num += num_angles[di];
				}
			}

			if ( total_num > 0 ) {

				stretch_cf /= total_num;

				printf("(Using only connected groups for which "
				       "the minimum number of measurements per "
				       "pixel is %i).\n", peaks_per_p);
				break;
			}
			peaks_per_p--;
		}
	}

	if ( stretch_cf < FLT_EPSILON ) {
		stretch_cf = 1.0;
	}

	STATUS("The global stretch coefficient for the patterns is %0.4f\n",
	       stretch_cf);
	if ( gparams->nostretch ) {
		stretch_cf = 1.0;
		STATUS("However, distance offset will not be optimized, so the "
		       "stretching coefficient has been set to 1.0\n");
		for ( di=0; di<connected->n_rigid_groups; di++ ) {
			conn_data[di].cstr = stretch_cf;
		}

	}

	free(stretch_coeff);
	free(num_angles);

	return stretch_cf;
}


#ifdef CAN_SAVE_TO_PNG

static void draw_panel(struct image *image, cairo_t *cr,
                       cairo_matrix_t *basic_m, GdkPixbuf **pixbufs, int i)
{
	struct panel p = image->det->panels[i];
	int w = gdk_pixbuf_get_width(pixbufs[i]);
	int h = gdk_pixbuf_get_height(pixbufs[i]);
	cairo_matrix_t m;

	/* Start with the basic coordinate system */
	cairo_set_matrix(cr, basic_m);

	/* Move to the right location */
	cairo_translate(cr, p.cnx, p.cny);

	/* Twiddle directions according to matrix */
	cairo_matrix_init(&m, p.fsx, p.fsy, p.ssx, p.ssy, 0.0, 0.0);
	cairo_transform(cr, &m);

	gdk_cairo_set_source_pixbuf(cr, pixbufs[i], 0.0, 0.0);
	cairo_rectangle(cr, 0.0, 0.0, w, h);
}


struct rectangle
{
	int width, height;
	double min_x, min_y, max_x, max_y;
};


static int draw_detector(cairo_surface_t *surf, struct image *image,
                         struct rectangle rect)
{
	cairo_t *cr;
	cairo_matrix_t basic_m;
	cairo_matrix_t m;
	GdkPixbuf **pixbufs;
	int n_pixbufs;

	cr = cairo_create(surf);

	pixbufs = render_panels(image, 1, SCALE_GEOPTIMISER, 1, &n_pixbufs);

	/* Blank grey background */
	cairo_rectangle(cr, 0.0, 0.0, rect.width, rect.height);
	cairo_set_source_rgb(cr, 0.5, 0.5, 0.5);
	cairo_fill(cr);

	/* Set up basic coordinate system
	 *  - origin in the centre, y upwards. */
	cairo_identity_matrix(cr);
	cairo_matrix_init(&m, 1.0, 0.0, 0.0, -1.0, 0.0, 0.0);
	cairo_translate(cr, -rect.min_x , rect.max_y);
	cairo_transform(cr, &m);
	cairo_get_matrix(cr, &basic_m);

	if (pixbufs != NULL) {

		int i;

		for (i = 0; i < image->det->n_panels; i++) {
			draw_panel(image, cr, &basic_m, pixbufs, i);
			cairo_fill(cr);
		}

	}

	/* Free old pixbufs */
	if (pixbufs != NULL) {
		int i;
		for (i = 0; i < n_pixbufs; i++) {
			g_object_unref(pixbufs[i]);
		}
		free(pixbufs);
	}

	return 0;

}


static int save_data_to_png(char *filename, struct detector *det,
                            struct gpanel *gpanels)
{
	struct image im;
	int i;
	struct rectangle rect;
	GdkPixbuf *col_scale;
	cairo_t *cr;

	cairo_status_t r;
	cairo_surface_t *surf;

	im.det = det;
	im.bad = NULL;
	im.dp = malloc(det->n_panels*sizeof(float *));
	if ( im.dp == NULL ) {
		ERROR("Failed to allocate data\n");
		return 1;
	}
	for ( i=0; i<det->n_panels; i++ ) {

		int fs, ss;
		struct panel *p;

		p = &det->panels[i];

		im.dp[i] = calloc(p->w * p->h, sizeof(float));
		if ( im.dp[i] == NULL ) {
			ERROR("Failed to allocate data\n");
			return 1;
		}

		for ( ss=0; ss<p->h; ss++ ) {
		for ( fs=0; fs<p->w; fs++ ) {

			int idx;
			float val;

			idx = fs + ss*p->w;

			if ( gpanels[i].avg_displ_abs[idx] == -10000.0) {
				val = 0.0;
			} else if ( gpanels[i].avg_displ_abs[idx] > 1.0) {
				val = 1.0;
			} else {
				val = (float)gpanels[i].avg_displ_abs[idx];
			}
			val *= 10.0; /* render_panels sets this as max */

			im.dp[i][fs+p->w*ss] = val;

		}
		}
	}

	get_pixel_extents(im.det, &rect.min_x, &rect.min_y, &rect.max_x,
	                  &rect.max_y);

	if (rect.min_x > 0.0) rect.min_x = 0.0;
	if (rect.max_x < 0.0) rect.max_x = 0.0;
	if (rect.min_y > 0.0) rect.min_y = 0.0;
	if (rect.max_y < 0.0) rect.max_y = 0.0;

	rect.width = rect.max_x - rect.min_x;
	rect.height = rect.max_y - rect.min_y;

	/* Add a thin border */
	rect.width += 2.0;
	rect.height += 2.0;
	surf = cairo_image_surface_create(CAIRO_FORMAT_ARGB32, rect.width + 20,
	                                  rect.height);

	draw_detector(surf, &im, rect);

	col_scale = render_get_colour_scale(20, rect.height, SCALE_GEOPTIMISER);

	cr = cairo_create(surf);
	cairo_identity_matrix(cr);
	cairo_translate(cr, rect.width, 0.0);
	cairo_rectangle(cr, 0.0, 0.0, 20.0, rect.height);
	gdk_cairo_set_source_pixbuf(cr, col_scale, 0.0, 0.0);
	cairo_fill(cr);
	cairo_destroy(cr);

	for ( i=0; i<det->n_panels; i++ ) {
		free(im.dp[i]);
	}
	free(im.dp);

	r = cairo_surface_write_to_png(surf, filename);
	if ( r != CAIRO_STATUS_SUCCESS ) return 1;

	return 0;
}

<<<<<<< HEAD

static int save_stretch_to_png(char *filename, struct detector *det,
                               struct rg_collection *connected,
                               struct connected_data *conn_data)

{
	struct image im;
	int i, di, ip;
	float min_str, max_str;
	struct rectangle rect;
	GdkPixbuf *col_scale;
	cairo_t *cr;

	cairo_status_t r;
	cairo_surface_t *surf;

	im.det = det;
	im.bad = NULL;
	im.dp = malloc(det->n_panels*sizeof(float *));
	if ( im.dp == NULL ) {
		ERROR("Failed to allocate data\n");
		return 1;
	}

	min_str = 10000;
	max_str = 0;
	for ( di=0; di<connected->n_rigid_groups; di++ ) {
		if (conn_data[di].cstr > max_str) max_str = conn_data[di].cstr;
		if (conn_data[di].cstr < min_str) min_str = conn_data[di].cstr;
	}

        i = 0;
	for ( di=0; di<connected->n_rigid_groups; di++ ) {
	for ( ip=0; ip<connected->rigid_groups[di]->n_panels; ip++ ) {

		int fs, ss;
		float val;
		struct panel *p;

		p = connected->rigid_groups[di]->panels[ip];

		im.dp[i] = calloc(p->w * p->h, sizeof(float));
		if ( im.dp[i] == NULL ) {
			ERROR("Failed to allocate data\n");
			return 1;
		}

		val = (conn_data[di].cstr - min_str) / (max_str - min_str);
		val *= 10.0; /* render_panels sets this as max */

		for ( ss=0; ss<p->h; ss++ ) {
			for ( fs=0; fs<p->w; fs++ ) {

				im.dp[i][fs+p->w*ss] = val;

			}
		}
		i++;
	}
	}

	get_pixel_extents(im.det, &rect.min_x, &rect.min_y, &rect.max_x,
	                  &rect.max_y);

	if (rect.min_x > 0.0) rect.min_x = 0.0;
	if (rect.max_x < 0.0) rect.max_x = 0.0;
	if (rect.min_y > 0.0) rect.min_y = 0.0;
	if (rect.max_y < 0.0) rect.max_y = 0.0;

	rect.width = rect.max_x - rect.min_x;
	rect.height = rect.max_y - rect.min_y;

	/* Add a thin border */
	rect.width += 2.0;
	rect.height += 2.0;
	surf = cairo_image_surface_create(CAIRO_FORMAT_ARGB32, rect.width + 20,
	                                  rect.height);

	draw_detector(surf, &im, rect);

	col_scale = render_get_colour_scale(20, rect.height, SCALE_GEOPTIMISER);

	cr = cairo_create(surf);
	cairo_identity_matrix(cr);
	cairo_translate(cr, rect.width, 0.0);
	cairo_rectangle(cr, 0.0, 0.0, 20.0, rect.height);
	gdk_cairo_set_source_pixbuf(cr, col_scale, 0.0, 0.0);
	cairo_fill(cr);
	cairo_destroy(cr);

	for ( i=0; i<det->n_panels; i++ ) {
		free(im.dp[i]);
	}
	free(im.dp);

	r = cairo_surface_write_to_png(surf, filename);
	if ( r != CAIRO_STATUS_SUCCESS ) return 1;

	return 0;
}

#endif /* HAVE_SAVE_TO_PNG */
=======
#else /* CAN_SAVE_TO_PNG */

static int save_data_to_png(char *filename, struct detector *det,
                            struct gpanel *gpanels)
{
	ERROR("WARNING: geoptimiser was compiled without gdk-pixbuf and cairo "
	      "support. Error maps will not be saved.\n");
	return 0; /* Return "success" so that program continues */
}

#endif /* CAN_SAVE_TO_PNG */
>>>>>>> a9f4c0ff


int check_and_enforce_cspad_dist(struct geoptimiser_params *gparams,
				 struct detector *det)
{
	int np = 0;
	int num_errors_found = 0;

	double dist_to_check = 197.0;
	double tol = 0.2;

	for ( np=0; np<det->n_panels; np = np+2 ) {

		double dist2;
                double cnx2, cny2;

		struct panel *ep = &det->panels[np];
		struct panel *op = &det->panels[np+1];

                cnx2 = ep->cnx + 197.0*ep->fsx;
                cny2 = ep->cny + 197.0*ep->fsy;

		dist2 = (( cnx2 - op->cnx )*( cnx2 - op->cnx ) +
		         ( cny2 - op->cny )*( cny2 - op->cny ));

		if ( dist2 > (tol*tol)) {

			num_errors_found += 1;

			STATUS("Warning: distance between panels %s and %s "
			       "is outside acceptable margins (Corners are "
                               "more than 0.2 pixels away: %3.2f).\n", ep->name,
			       op->name, sqrt(dist2));

			if ( gparams->enforce_cspad_layout ) {

				double new_op_cx, new_op_cy;

				new_op_cx = ep->cnx + ep->fsx*dist_to_check;
				new_op_cy = ep->cny + ep->fsy*dist_to_check;

				op->cnx = new_op_cx;
				op->cny = new_op_cy;

				STATUS("Enforcing distance....\n");
			}

		}

		if ( ep->fsx != op->fsx || ep->ssx != op->ssx ||
		     ep->fsy != op->fsy || ep->ssx != op->ssx ) {

			num_errors_found += 1;

			STATUS("Warning: relative orientation between panels "
			       "%s and %s is incorrect.\n", ep->name, op->name);

			if ( gparams->enforce_cspad_layout ) {

				STATUS("Enforcing relative orientation....\n");

				op->fsx = ep->fsx;
				op->ssx = ep->ssx;
				op->fsy = ep->fsy;
				op->ssy = ep->ssy;

				op->xfs = ep->xfs;
				op->xss = ep->xss;
				op->yfs = ep->yfs;
				op->yss = ep->yss;
			}

		}

	}
	return num_errors_found;
}


int check_and_enforce_agipd_dist(struct geoptimiser_params *gparams,
				 struct detector *det)
{
	int np = 0;
	int npp = 0;
	int num_errors_found = 0;

	double dist_to_check = 66.0;
	double tol = 0.1;

	for ( np=0; np<det->n_panels; np = np+8 ) {

		double dist2;
                double cnx2, cny2;

		struct panel *ep = &det->panels[np];

		for ( npp=0; npp<8; npp++ ) {

			struct panel *op = &det->panels[np+npp];

	                cnx2 = ep->cnx + npp*dist_to_check*ep->ssx;
	                cny2 = ep->cny + npp*dist_to_check*ep->ssy;

			dist2 = (( cnx2 - op->cnx )*( cnx2 - op->cnx ) +
			         ( cny2 - op->cny )*( cny2 - op->cny ));

			if ( dist2 > (tol*tol)) {

				num_errors_found += 1;

				STATUS("Warning: distance between panels %s and %s "
				       "is outside acceptable margins (Corners are "
	                               "more than 0.2 pixels away: %3.2f).\n", ep->name,
				       op->name, sqrt(dist2));

				if ( gparams->enforce_cspad_layout ) {

					double new_op_cx, new_op_cy;

					new_op_cx = ep->cnx + ep->ssx*npp*dist_to_check;
					new_op_cy = ep->cny + ep->ssy*npp*dist_to_check;

					op->cnx = new_op_cx;
					op->cny = new_op_cy;

					STATUS("Enforcing distance....\n");
				}

			}

			if ( ep->fsx != op->fsx || ep->ssx != op->ssx ||
			     ep->fsy != op->fsy || ep->ssx != op->ssx ) {

				num_errors_found += 1;

				STATUS("Warning: relative orientation between panels "
				       "%s and %s is incorrect.\n", ep->name, op->name);

				if ( gparams->enforce_cspad_layout ) {

					STATUS("Enforcing relative orientation....\n");

					op->fsx = ep->fsx;
					op->ssx = ep->ssx;
					op->fsy = ep->fsy;
					op->ssy = ep->ssy;

					op->xfs = ep->xfs;
					op->xss = ep->xss;
					op->yfs = ep->yfs;
					op->yss = ep->yss;
				}

			}
		}
	}
        return num_errors_found;
}


static struct connected_data *initialize_conn_data(struct rg_collection *quadrants,
						   struct rg_collection *connected)
{

	struct connected_data *conn_data;

	conn_data = malloc(connected->n_rigid_groups*
	                   sizeof(struct connected_data));

	int di;

	for (di=0; di<connected->n_rigid_groups; di++) {

		conn_data[di].num_quad = find_quad_for_connected(
		                         connected->rigid_groups[di],
		                         quadrants);
		conn_data[di].cang = 0.0;
		conn_data[di].cstr = 1.0;
		conn_data[di].sh_x = -10000.0;
		conn_data[di].sh_y = -10000.0;
		conn_data[di].num_peaks_per_pixel = 1;
		conn_data[di].name = connected->rigid_groups[di]->name;
		conn_data[di].n_peaks_in_conn = 0;
	}

	return conn_data;
}


static int initialize_pixel_displacement_list(struct gpanel *gp)
{
	int ipx;

	gp->pix_displ_list = calloc(gp->p->w*gp->p->h,
	                            sizeof(struct single_pixel_displ));
	if ( gp->pix_displ_list == NULL ) {
		ERROR("Error allocating memory for pixel displacement data.\n");
		return 1;
	}

	gp->curr_pix_displ = calloc(gp->p->w*gp->p->h,
	                            sizeof(struct single_pixel_displ *));
	if ( gp->curr_pix_displ == NULL ) {
		ERROR("Error allocating memory for pixel displacement data.\n");
		free(gp->pix_displ_list);
		return 1;
	}
	gp->num_pix_displ = calloc(gp->p->w*gp->p->h, sizeof(int));
	if ( gp->num_pix_displ == NULL ) {
		ERROR("Error allocating memory for pixel displacement data.\n");
		free(gp->pix_displ_list);
		free(gp->curr_pix_displ);
		return 1;
	}

	for ( ipx=0; ipx<gp->p->w*gp->p->h; ipx++ ) {
		gp->pix_displ_list[ipx].dx = -10000.0;
		gp->pix_displ_list[ipx].dy = -10000.0;
		gp->pix_displ_list[ipx].ne = NULL;
		gp->curr_pix_displ[ipx] = &gp->pix_displ_list[ipx];
		gp->num_pix_displ[ipx] = 0;
	}

	return 0;
}


static void free_displ_lists(struct gpanel *gpanels, int n)
{
	int j;
	struct single_pixel_displ *curr = NULL;
	struct single_pixel_displ *next = NULL;

	for ( j=0; j<n; j++ ) {

		int i;
		struct gpanel *gp = &gpanels[j];

		for ( i=0; i<gp->p->w*gp->p->h; i++ ) {

			curr = &gp->pix_displ_list[i];

			if ( curr->ne != NULL ) {
				curr = curr->ne;
				while ( curr != NULL ) {
					next = curr->ne;
					free(curr);
					curr = next;
				}
			}
		}

		free(gp->curr_pix_displ);
		free(gp->pix_displ_list);

	}
}


static void recompute_panel_avg_displ(struct rg_collection *connected,
                                      struct connected_data *conn_data,
                                      struct panel *p, struct gpanel *gp,
                                      int num_peaks_per_pixel,
                                      double sh_x, double sh_y)
{
	int ifs, iss;

	for ( iss=0; iss<p->h; iss++ ) {
	for ( ifs=0; ifs<p->w; ifs++ ) {

		int pix_index = ifs+p->w*iss;

		if ( gp->num_pix_displ[pix_index] >= num_peaks_per_pixel ) {

			gp->avg_displ_x[pix_index] -= sh_x;
			gp->avg_displ_y[pix_index] -= sh_y;
			gp->avg_displ_abs[pix_index] = modulus2d(
			                            gp->avg_displ_x[pix_index],
			                            gp->avg_displ_y[pix_index]);

		} else {
			gp->avg_displ_abs[pix_index] = -10000.0;
		}

	}
	}
}


void recompute_avg_displ(struct rg_collection *connected,
                         struct connected_data *conn_data,
                         struct detector *det, struct gpanel *gpanels)
{

	int di, ip;

	for ( di=0;di<connected->n_rigid_groups;di++ ) {

		if (conn_data[di].sh_x < -9999.0) continue;

		for (ip=0; ip<connected->rigid_groups[di]->n_panels; ip++) {

			struct panel *p;
			struct gpanel *gp;

			p = connected->rigid_groups[di]->panels[ip];
			gp = &gpanels[panel_number(det, p)];
			recompute_panel_avg_displ(connected, conn_data, p, gp,
			                     conn_data[di].num_peaks_per_pixel,
			                     conn_data[di].sh_x,
			                     conn_data[di].sh_y);

		}
	}
}


int optimize_geometry(struct geoptimiser_params *gparams,
                      struct detector *det,
                      struct rg_collection *quadrants,
                      struct rg_collection *connected)
{
	int pi;
	int ret;
	int write_ret;

	double res_sum;
	double avg_res;
	double clen_to_use;

	/* for angles and stretch calculation use
	 * only pixels which are distco*size_panel
	 * away */
	double dist_coeff_for_rot_str = 0.2;
	double total_error;

	double stretch_coeff = 1.0;

	struct connected_data *conn_data = NULL;
	struct image *images;
	int n_images = 0;
	UnitCell *avg_cell;
	struct gpanel *gpanels;

	STATUS("Maximum distance between peaks: %0.1f pixels.\n",
	       gparams->max_peak_dist);

	STATUS("Minimum number of measurements for a pixel to be included in "
	       "the refinement: %i\n", gparams->min_num_peaks_per_pix);
	STATUS("Minimum number of measurements for connected group for "
	       "accurate estimation of position/orientation: %i\n",
	       gparams->min_num_pix_per_conn_group);

	/* CS-PAD */
	if ( (det->n_panels == 64) && !gparams->no_cspad ) {

		int num_errors = 0;

		STATUS("It looks like the detector is a CSPAD. "
		       "Checking relative distance and orientation of "
		       "connected ASICS.\n");
		STATUS("If the detector is not a CSPAD, please rerun the "
		       "program with the --no-cspad option.\n");

		STATUS("Enforcing CSPAD layout...\n");
		num_errors = check_and_enforce_cspad_dist(gparams, det);

		if ( gparams->enforce_cspad_layout ) {

			int geom_wr;

			STATUS("Saving geometry with enforced CSPAD layout.\n"
			       "Please restart geometry optimization using the "
			       "optimized geometry from this run as input "
			       "geometry file.\n");
			geom_wr = write_detector_geometry_2(
			                        gparams->geometry_filename,
			                        gparams->outfile, det,
			                        gparams->command_line, 1);
			if ( geom_wr != 0 ) {
				ERROR("Error in writing output geometry file.\n");
				return 1;
			}
			STATUS("All done!\n");
			return 0;
		}

		if ( !gparams->enforce_cspad_layout && num_errors > 0 ) {
			ERROR("Relative distance and orientation of connected "
			      "ASICS do not respect the CSPAD layout.\n"
			      "Geometry optimization cannot continue.\n"
			      "Please rerun the program with the "
			      "--enforce-cspad-layout option.\n");
			return 1;
		}
	}

	/* AGIPD */
	if ( (det->n_panels == 128) && det->panels[0].res > 4999 &&
              det->panels[0].res < 5001 && !gparams->no_cspad ) {

		int num_errors = 0;

		STATUS("It looks like the detector is an AGIPD. "
		       "Checking relative distance and orientation of "
		       "connected ASICS.\n");
		STATUS("If the detector is not an AGIPD , please rerun the "
		       "program with the --no-agipd option.\n");

		STATUS("Enforcing AGIPD layout...\n");
		num_errors = check_and_enforce_agipd_dist(gparams, det);

		if ( gparams->enforce_cspad_layout ) {

			int geom_wr;

			STATUS("Saving geometry with enforced AGIPD layout.\n"
			       "Please restart geometry optimization using the "
			       "optimized geometry from this run as input "
			       "geometry file.\n");
			geom_wr = write_detector_geometry_2(
			                        gparams->geometry_filename,
			                        gparams->outfile, det,
			                        gparams->command_line, 1);
			if ( geom_wr != 0 ) {
				ERROR("Error in writing output geometry file.\n");
				return 1;
			}
			STATUS("All done!\n");
			return 0;
		}

		if ( !gparams->enforce_cspad_layout && num_errors > 0 ) {
			ERROR("Relative distance and orientation of connected "
			      "ASICS do not respect the AGIPD layout.\n"
			      "Geometry optimization cannot continue.\n"
			      "Please rerun the program with the "
			      "--enforce-agipd-layout option.\n");
			return 1;
		}
	}

	images = read_patterns_from_stream(gparams->infile, det, &n_images);
	if ( (n_images < 1) || (images == NULL) ) {
		ERROR("Error reading stream file\n");
		return 1;
	}

	avg_cell = compute_avg_cell_parameters(images, n_images);
	if ( avg_cell == NULL ) {
		free(images);
		return 1;
	}

	res_sum = 0;
	for ( pi=0; pi<det->n_panels; pi++ ) {
		res_sum += det->panels[pi].res;
	}
	avg_res = res_sum/det->n_panels;

	clen_to_use = pick_clen_to_use(gparams, images, n_images, avg_res,
	                               avg_cell);
	if ( clen_to_use < 0.0 ) return 1;

	if ( gparams->max_num_peaks_per_pix == 0 && n_images > 100 ) {
		gparams->max_num_peaks_per_pix = n_images / 10;
	} else if ( gparams->max_num_peaks_per_pix == 0 ) {
		gparams->max_num_peaks_per_pix = n_images;
	}
	STATUS("Maximum number of measurements for a pixel to be included in "
	       "the refinement: %i\n", gparams->max_num_peaks_per_pix);

	gpanels = calloc(det->n_panels, sizeof(struct gpanel));
	if ( gpanels == NULL ) {
		ERROR("Failed to allocate panels.\n");
		return 1;
	}
	for ( pi=0; pi<det->n_panels; pi++ ) {

		struct gpanel *gp = &gpanels[pi];
		int npx = det->panels[pi].w * det->panels[pi].h;

		gp->p = &det->panels[pi];

		gp->avg_displ_x = malloc(npx*sizeof(double));
		gp->avg_displ_y = malloc(npx*sizeof(double));
		gp->avg_displ_abs = malloc(npx*sizeof(double));

		if ( (gp->avg_displ_x == NULL) || (gp->avg_displ_y == NULL)
		  || (gp->avg_displ_abs == NULL) )
		{
			ERROR("Failed to allocate displacements.\n");
			return 1;
		}

		if ( initialize_pixel_displacement_list(gp) ) {
			ERROR("Failed to allocate lists.\n");
			return 1;
		}

	}

	conn_data = initialize_conn_data(quadrants, connected);
	if ( conn_data == NULL ) {
		ERROR("Error allocating memory for connected structure data.\n");
		return 1;
	}

	if ( compute_pixel_displacements(images, n_images, gpanels, det,
	                                 connected, gparams, clen_to_use,
	                                 conn_data) ) return 1;

	adjust_min_peaks_per_conn(connected, gpanels, det, gparams, conn_data);

	if ( compute_avg_displacements(det, connected, conn_data, gpanels, gparams) ) {
		free(conn_data);
		free(images);
		return 1;
	}

	free_displ_lists(gpanels, det->n_panels);
	/* gpanels[].num_pix_displ is still there */

	STATUS("Computing error before correction.\n");
	total_error = compute_error(connected, det, conn_data, gpanels);

	STATUS("Detector-wide error before correction: RMSD = %0.4f pixels.\n",
	       total_error);

	if ( gparams->error_maps ) {

		STATUS("Saving error map before correction.\n");

		if ( save_data_to_png("error_map_before.png", det, gpanels) ) {
			ERROR("Error while writing data to file.\n");
			free(conn_data);
			free(images);
			return 1;
		}


	}

	if ( !gparams->nostretch || !gparams->norotation ) {

		stretch_coeff = compute_rotation_and_stretch(connected,
	                                             conn_data, det, gpanels,
                                                     dist_coeff_for_rot_str,
                                                     gparams);
		if ( stretch_coeff < 0.0 ) {
			free(conn_data);
			return 1;
		}

		ret = compute_rot_stretch_for_empty_panels(quadrants, connected,
		                        gparams->min_num_pix_per_conn_group,
		                        conn_data);
		if ( ret ) {
			free(conn_data);
			return 1;
		}

		if ( gparams->stretch_map ) {

#ifdef HAVE_SAVE_TO_PNG

			STATUS("Saving stretch map - for out-of-plane rotations.\n");

			ret = save_stretch_to_png("stretch_co.png", det,
			                          connected, conn_data);

			if ( ret ) {
				ERROR("Error while writing data to file.\n");
				free(conn_data);
				return 1;
			}

#else /* HAVE_SAVE_TO_PNG */

			STATUS("ERROR: geoptimiser was compiled without GTK and "
			       "cairo support.\n Stretch map will not be saved.\n");

#endif /* HAVE_SAVE_TO_PNG */

		}

		correct_rotation_and_stretch(connected, det, gpanels,
		                             conn_data, clen_to_use,
		                             stretch_coeff, gparams);
	}

	ret = compute_shift(connected, conn_data, det, gparams, gpanels);
	if ( ret != 0 ) {
		free(conn_data);
		return 1;
	}

	compute_shift_for_empty_panels(quadrants, connected, conn_data,
	                               gparams->min_num_pix_per_conn_group);

	correct_shift(connected, conn_data, clen_to_use);

	recompute_avg_displ(connected, conn_data, det, gpanels);

	if ( gparams->error_maps ) {

#ifdef CAN_SAVE_TO_PNG

		STATUS("Saving error map after correction.\n");

		ret = save_data_to_png("error_map_after.png", det, gpanels);
		if ( ret ) {
			ERROR("Error while writing data to file.\n");
			free(conn_data);
			return 1;
		}

#else /* CAN_SAVE_TO_PNG */

		STATUS("geoptimiser was compiled without GTK and Cairo "
		       "support.\n Error maps will not be saved.\n");

#endif /* CAN_SAVE_TO_PNG */

	}

	STATUS("Computing errors after correction.\n");
	total_error = compute_error(connected, det, conn_data, gpanels);

	STATUS("Detector-wide error after correction: RMSD = %0.4f pixels.\n",
	       total_error);

	write_ret = write_detector_geometry_2(gparams->geometry_filename,
	                                      gparams->outfile, det,
	                                      gparams->command_line, 1);
	if ( write_ret != 0 ) {
		ERROR("Error in writing output geometry file.\n");
		return 1;
	}
	STATUS("All done!\n");
	if ( gparams->error_maps ) {

#ifdef CAN_SAVE_TO_PNG

		STATUS("Be sure to inspect error_map_before.png and "
		       "error_map_after.png !!\n");

#endif /* CAN_SAVE_TO_PNG */
	}

	free(conn_data);
	return 0;
}


int main(int argc, char *argv[])
{
	int c, i;
	int ret_val;
	char buffer[256];
	char command_line[1024];

	char *quadrant_coll_name = NULL;
	char *connected_coll_name = NULL;

	struct geoptimiser_params *gparams;
	struct detector *det = NULL;
	struct rg_collection *quadrants;
	struct rg_collection *connected;
	struct beam_params beam;

	gparams = malloc(sizeof(struct geoptimiser_params));

	gparams->outfile = NULL;
	gparams->infile = NULL;
	gparams->geometry_filename = NULL;
	gparams->min_num_peaks_per_pix = 3;
	gparams->max_num_peaks_per_pix = 0;
	gparams->min_num_pix_per_conn_group = 100;
	gparams->only_best_distance = 0;
	gparams->enforce_cspad_layout = 0;
	gparams->nostretch = 0;
	gparams->norotation = 0;
	gparams->individual_coffset = 0;
	gparams->no_cspad = 0;
	gparams->error_maps = 1;
	gparams->stretch_map = 0;
	gparams->max_peak_dist = 0.0;

	const struct option longopts[] = {

	/* Options with long and short versions */
	{"help",                             0, NULL,               'h'},
	{"version",                          0, NULL,               10 },
	{"input",                            1, NULL,               'i'},
	{"output",                           1, NULL,               'o'},
	{"geometry",                         1, NULL,               'g'},
	{"quadrants",                        1, NULL,               'q'},
	{"connected",                        1, NULL,               'c'},
	{"min-num-peaks-per-pixel",          1, NULL,               'x'},
	{"max-num-peaks-per-pixel",          0, NULL,               'z'},
	{"min-num-pixels-per-conn-group",    1, NULL,               'p'},
	{"most-few-clen",                    0, NULL,               'l'},
	{"max-peak-dist",                    1, NULL,               'm'},
	{"individual-dist-offset",           0, NULL,               's'},

	/* Long-only options with no arguments */
	{"no-stretch",                       0, &gparams->nostretch,            1},
	{"no-rotation",                      0, &gparams->norotation,           1},
	{"no-error-maps",                    0, &gparams->error_maps,           0},
	{"stretch-map",                      0, &gparams->stretch_map,          1},
	{"enforce-cspad-layout",             0, &gparams->enforce_cspad_layout, 1},
	{"enforce-agipd-layout",             0, &gparams->enforce_cspad_layout, 1},
	{"no-cspad",                         0, &gparams->no_cspad,             1},
	{"no-agipd",                         0, &gparams->no_cspad,             1},

	/* Long-only options with arguments */
	{"min-num-peaks-per-panel",          1, NULL,                          11},


	{0, 0, NULL, 0}
	};

	/* Short options */
	while ((c = getopt_long(argc, argv, "ho:i:g:q:c:o:x:z:p:lsm:",
	                       longopts, NULL)) != -1) {

		switch (c) {

			case 'h' :
			show_help(argv[0]);
			return 0;

			case 10 :
			printf("CrystFEL: " CRYSTFEL_VERSIONSTRING "\n");
			printf(CRYSTFEL_BOILERPLATE"\n");
			return 0;

			case 'o' :
			gparams->outfile = strdup(optarg);
			break;

			case 'i' :
			gparams->infile = strdup(optarg);
			break;

			case 'g' :
			gparams->geometry_filename = strdup(optarg);
			det = get_detector_geometry(gparams->geometry_filename,
			                            &beam);
			if ( det == NULL ) {
				ERROR("Failed to read detector geometry from "
				      "'%s'\n", optarg);
				return 1;
			}
			break;

			case 'q' :
			quadrant_coll_name = strdup(optarg);
			break;

			case 'c' :
			connected_coll_name = strdup(optarg);
			break;

			case 'x' :
			gparams->min_num_peaks_per_pix = atoi(optarg);
			break;

			case 'z' :
			gparams->max_num_peaks_per_pix = atoi(optarg);
			break;

			case 'p' :
			gparams->min_num_pix_per_conn_group = atoi(optarg);
			break;

			case 'l' :
			gparams->only_best_distance = 1;
			break;

			case 'm' :
			gparams->max_peak_dist = strtof(optarg, NULL);
			break;

			case 's' :
			gparams->individual_coffset = 1;
			break;

			case 11:
			ERROR("WARNING: The --min-num-peaks-per-panel option has been "
			      "renamed to --min-num-pixels-per-conn-group. The "
			      "old option has been deprecated and will "
			      "soon be removed. It is currently remapped to "
			      "--min-num-pixels-per-conn-group\n");
			gparams->min_num_pix_per_conn_group = atoi(optarg);
			break;

		}
	}

	if ( gparams->geometry_filename == NULL ) {
		ERROR("You must provide a geometry to optimize.\n");
		return 1;
	}

	if ( gparams->infile == NULL ) {
		ERROR("You must provide an input stream file.\n");
		return 1;
	}

	if ( gparams->outfile == NULL ) {
		ERROR("You must provide an output filename.\n");
		return 1;
	}

	if ( quadrant_coll_name == NULL ) {
		ERROR("You must provide a rigid group collection for "
		      "quadrants.\n");
		return 1;
	}

	if ( connected_coll_name == NULL ) {
		ERROR("You must provide a rigid group collection for connected "
		      "panels.\n");
		return 1;
	}

	strcpy(command_line, "\0");

	quadrants = find_rigid_group_collection_by_name(det, quadrant_coll_name);
	if ( quadrants == NULL ) {
		ERROR("Cannot find rigid group collection for quadrants: %s\n",
		      quadrant_coll_name);
		return 1;
	}

	connected = find_rigid_group_collection_by_name(det,
	                                                connected_coll_name);
	if ( connected == NULL ) {
		ERROR("Cannot find rigid group collection for connected "
		      "asics: %s\n", connected_coll_name);
		return 1;
	}

	for ( i=0; i<argc; i++ ) {
		if ( i > 0 ) strcat(command_line, " ");
		strcpy(buffer, argv[i]);
		strcat(command_line, buffer);
	}

#ifdef HAVE_SAVE_TO_PNG
#if !GLIB_CHECK_VERSION(2,36,0)
	g_type_init();
#endif
#endif

	ret_val = optimize_geometry(gparams, det, quadrants, connected);

	return ret_val;
}<|MERGE_RESOLUTION|>--- conflicted
+++ resolved
@@ -1844,7 +1844,6 @@
 	return 0;
 }
 
-<<<<<<< HEAD
 
 static int save_stretch_to_png(char *filename, struct detector *det,
                                struct rg_collection *connected,
@@ -1946,20 +1945,27 @@
 	return 0;
 }
 
-#endif /* HAVE_SAVE_TO_PNG */
-=======
 #else /* CAN_SAVE_TO_PNG */
 
-static int save_data_to_png(char *filename, struct detector *det,
-                            struct gpanel *gpanels)
+static int save_stretch_to_png(char *filename, struct detector *det,
+                               struct rg_collection *connected,
+                               struct connected_data *conn_data)
 {
 	ERROR("WARNING: geoptimiser was compiled without gdk-pixbuf and cairo "
 	      "support. Error maps will not be saved.\n");
 	return 0; /* Return "success" so that program continues */
 }
 
+
+static int save_data_to_png(char *filename, struct detector *det,
+                            struct gpanel *gpanels)
+{
+	ERROR("WARNING: geoptimiser was compiled without gdk-pixbuf and cairo "
+	      "support. Error maps will not be saved.\n");
+	return 0; /* Return "success" so that program continues */
+}
+
 #endif /* CAN_SAVE_TO_PNG */
->>>>>>> a9f4c0ff
 
 
 int check_and_enforce_cspad_dist(struct geoptimiser_params *gparams,
