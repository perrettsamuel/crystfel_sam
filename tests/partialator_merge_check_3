--- conflicted
+++ resolved
@@ -51,14 +51,10 @@
 partialator -i partialator_merge_check_3.stream \
                 -o partialator_merge_check_3.hkl  \
                 --model=unity --iterations=1 -y 4 --no-polarisation \
-<<<<<<< HEAD
                 --no-free --no-logs
-=======
-                --no-free
 if [ $? -ne 0 ]; then
 	exit 1
 fi
->>>>>>> a9f4c0ff
 
 sed -n '/End\ of\ reflections/q;p' partialator_merge_check_3.hkl > temp.hkl
 mv temp.hkl partialator_merge_check_3.hkl
